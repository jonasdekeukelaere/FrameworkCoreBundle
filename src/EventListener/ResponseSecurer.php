--- conflicted
+++ resolved
@@ -38,15 +38,6 @@
          * We only send the security headers when we're not in dev mode
          */
         if (!$this->isDebug) {
-<<<<<<< HEAD
-            $event->getResponse()->headers->set('Content-Security-Policy',
-                "default-src 'self';" . // Default rule: only allow content from our own domain
-                "frame-src 'none';" // Block all iframes
-            );
-
-            $event->getResponse()->headers->set('X-Frame-Options', 'deny');
-            $event->getResponse()->headers->set('X-Content-Type-Options', 'nosniff');
-=======
             if (!empty($this->cspDirectives)) {
                 $event->getResponse()->headers->set('Content-Security-Policy', $this->buildCSPDirectiveString());
             }
@@ -79,7 +70,6 @@
 
         foreach ($cspDirectives as $directive => $policies) {
             $policyDirectivesString .= $directive . ' ' . implode(' ', $policies) . ';' . "\n";
->>>>>>> e5d0f994
         }
 
         return $policyDirectivesString;
