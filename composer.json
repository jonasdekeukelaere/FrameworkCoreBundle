{
  "name": "sumocoders/framework-core-bundle",
  "type": "symfony-bundle",
  "description": "The core bundle for our mini-framework",
  "keywords": ["Symfony", "SumoCoders"],
  "license": "MIT",
  "authors": [
    {
      "name": "Tijs Verkoyen",
      "email": "tijs@sumocoders.be"
    },
    {
      "name": "Bruno Vitorino",
      "email": "bruno@sumocoders.be"
    }
  ],
  "minimum-stability": "dev",
  "prefer-stable": true,
  "require": {
    "php": "^7.4",
    "gedmo/doctrine-extensions": "^2.4",
    "friendsofsymfony/jsrouting-bundle": "^2",
    "ramsey/uuid": "^3.7",
    "tijsverkoyen/css-to-inline-styles": "^2.2",
    "babdev/pagerfanta-bundle": "^2.0",
    "knplabs/knp-menu-bundle": "^3.0",
<<<<<<< HEAD
    "symfony/form": "^5.2"
=======
    "sensio/framework-extra-bundle": "^6.1"
>>>>>>> be20b9ea
  },
  "require-dev": {
    "roave/security-advisories": "dev-master",
    "symfony/phpunit-bridge": "^4.3",
    "swiftmailer/swiftmailer": "^5"
  },
  "autoload": {
    "psr-0": { "SumoCoders\\FrameworkCoreBundle": "" }
  },
  "target-dir": "SumoCoders/FrameworkCoreBundle"
}<|MERGE_RESOLUTION|>--- conflicted
+++ resolved
@@ -24,11 +24,8 @@
     "tijsverkoyen/css-to-inline-styles": "^2.2",
     "babdev/pagerfanta-bundle": "^2.0",
     "knplabs/knp-menu-bundle": "^3.0",
-<<<<<<< HEAD
+    "sensio/framework-extra-bundle": "^6.1",
     "symfony/form": "^5.2"
-=======
-    "sensio/framework-extra-bundle": "^6.1"
->>>>>>> be20b9ea
   },
   "require-dev": {
     "roave/security-advisories": "dev-master",
