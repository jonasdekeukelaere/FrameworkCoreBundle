--- conflicted
+++ resolved
@@ -1,11 +1,7 @@
-<<<<<<< HEAD
 {% block head %}
   {{ include('@SumoCodersFrameworkCore/head.html.twig') }}
 {% endblock %}
-=======
-{{ include('@SumoCodersFrameworkCore/head.html.twig') }}
 
->>>>>>> 83ac2fae
 <body class="body-empty">
     {{ include('@SumoCodersFrameworkCore/notifications.html.twig') }}
     <div class="container">
