{% import _self as formMacros %}

{% block form_label %}
  {% if 'checkbox' not in block_prefixes or widget_checkbox_label in ['label', 'both'] %}
    {% if label is not same as(false) %}
      {% if label is empty %}
        {% set label = toTranslation(id)|trans({}, translation_domain)|ucfirst %}
      {% else %}
        {% set label = label|trans({}, translation_domain)|ucfirst %}
      {% endif %}
      {% if not compound %}
        {% set label_attr = label_attr|merge({'for': id}) %}
      {% endif %}
      {% set label_attr_class = '' %}
      {% set label_attr = label_attr|merge({'class': label_attr.class|default('') ~ " " ~ label_attr_class ~ (required ? ' required' : ' optional')}) %}
      <label {% for attrname, attrvalue in label_attr %} {{ attrname }}="{{ attrvalue }}"{% endfor %}>{{ label|trans|ucfirst }}&#32;{{- block('label_asterisk') }}</label>
    {% endif %}
  {% endif %}
{% endblock form_label %}

{%- block label_asterisk -%}
  {% apply spaceless %}
    {% if required %}
      <abbr title="{{ 'forms.labels.required'|trans({}, translation_domain) }}">*</abbr>
    {% endif %}
  {% endapply %}
{%- endblock label_asterisk -%}

{% block collection_widget %}
  {% import _self as formMacros %}

  {% apply spaceless %}
    {% if prototype is defined %}
      {% set attr = attr|merge({'data-prototype-name': prototype.vars.name}) %}
      {% set attr = attr|merge({'data-prototype-label': prototype.vars.label}) %}
    {% endif %}

    {% set attr = attr|merge({'data-allow-add': allow_add ? 1 : 0}) %}
    {% set attr = attr|merge({'data-allow-remove': allow_delete ? 1 : 0}) %}
    {% set attr = attr|merge({'data-name-prefix': full_name}) %}
    {% set attr = attr|merge({'data-role': 'collection'}) %}

    <div
<<<<<<< HEAD
      {{ block('widget_container_attributes') }}
      {% if prototype is defined %}
        data-prototype="{{ formMacros.renderCollectionItem(prototype, allow_delete)|e('html_attr') }}"
      {% endif %}
      class="card bg-light">
=======
        {{ block('widget_container_attributes') }}
        {% if prototype is defined %}
          data-prototype="{{ formMacros.renderCollectionItem(prototype, allow_delete, allow_drag_and_drop)|e('html_attr') }}"
        {% endif %}
        class="card bg-light">
>>>>>>> b92069da
      <div class="card-body">
        {{ block('collection_rows') }}
        {{ form_rest(form) }}
      </div>
    </div>
    {{ block('form_errors') }}
  {% endapply %}
{% endblock collection_widget %}

{% block collection_rows %}
  {% apply spaceless %}
    {% import _self as formMacros %}
    {{ form_errors(form) }}

    <ul data-role="collection-item-container" class="list-unstyled">
      {% for child in form %}
        {{ formMacros.renderCollectionItem(child, allow_delete, allow_drag_and_drop) }}
      {% endfor %}
    </ul>

    {% if allow_add %}
      <div class="d-flex justify-content-end">
        <button type="button" class="btn btn-outline-success btn-sm" data-role="collection-add-button">
          <i class="fas fa-plus"></i> {{ 'forms.buttons.addItem'|trans|ucfirst }}
        </button>
      </div>
    {% endif %}
  {% endapply %}
{% endblock collection_rows %}

{% macro renderCollectionItem(item, allow_delete, allow_drag_and_drop) %}
  <li>
    <div class="card mb-3 ml-4 pl-4 collection-item" data-role="collection-item">
      <div class="card-body">
        {% if allow_delete is defined and allow_delete %}
          <div class="d-flex justify-content-end">
            <button type="button" class="btn btn-outline-danger btn-sm"
                    data-role="collection-remove-button" title="{{ 'forms.buttons.removeItem'|trans|ucfirst }}">
              <i class="fas fa-trash"></i> <span class="sr-only">{{ 'forms.buttons.removeItem'|trans|ucfirst }}</span>
            </button>
          </div>
        {% endif %}
<<<<<<< HEAD
        <i class="fas fa-bars btn btn-default collection-item-drag-and-drop"
           title="{{ 'forms.buttons.changeOrder'|trans|ucfirst }}" data-role="collection-item-change-order"></i>
=======

        {% if allow_drag_and_drop is defined and allow_drag_and_drop %}
          <i class="fas fa-bars btn btn-default collection-item-drag-and-drop" title="{{ 'forms.buttons.changeOrder'|trans|ucfirst }}" data-role="collection-item-change-order"></i>
        {% endif %}
>>>>>>> b92069da
        {{ form_row(item) }}
      </div>
    </div>
  </li>
{% endmacro %}

{%- block form_errors -%}
  {% if form.parent is null %}
    {% if not form.vars.valid %}
      <div class="alert alert-danger" role="alert">
        {{ 'forms.message.hasErrors'|trans|ucfirst }}:
        <ul class="error-list">
          {% for error in form.vars.errors %}
            {{ error.message|nl2br }}
          {% endfor %}

          {% for child in form.children %}
            {% set label = child.vars.label %}
            {% if label is not same as(false) %}
              {% if label is empty %}
                {% set label = toTranslation(child.vars.id)|trans({}, child.vars.translation_domain)|ucfirst %}
              {% else %}
                {% set label = label|trans({}, child.vars.translation_domain)|ucfirst %}
              {% endif %}
            {% endif %}
            {% if child.vars.valid is defined and child.vars.valid == false %}
              {% for error in child.vars.errors %}
                <li class="error-list-item">
                  <a href="#{{ child.vars.id }}">
                    {% if label is not same as(false) %}{{ label|trans|ucfirst }}: {% endif %}{{ error.message }}
                  </a>
                </li>
              {% endfor %}
            {% endif %}
          {% endfor %}
        </ul>
      </div>
    {% endif %}
  {% else %}
    {% if errors|length > 0 -%}
      {%- for error in errors -%}
        <div class="invalid-feedback">{{ error.message }}</div>
      {%- endfor -%}
    {%- endif %}
  {% endif %}
{%- endblock form_errors -%}

{% block image_widget %}
  {% apply spaceless %}
    <div class="form-group">
      {{ form_widget(form.file) }}
      {{ form_errors(form.file) }}
    </div>
    {% set show_preview = show_preview and data is not null and data.fileName is not empty %}
    {% if show_preview or show_remove_image %}
      <div class="form-group">
        {% if show_preview and preview_url %}
          <img class="{% if preview_class is defined and preview_class is not empty %}{{ preview_class }}{% endif %}"
               src="{{ preview_url }}">
        {% endif %}
        {% if show_remove_image %}
          {{ form_widget(form.remove) }}
        {% endif %}
      </div>
    {% endif %}
  {% endapply %}
{% endblock %}

{% block sumoFile_widget %}
  {% apply spaceless %}
    <div class="form-group">
      {{ form_widget(form.file) }}
      {{ form_errors(form.file) }}
    </div>
    {% set show_preview = show_preview and data is not null and data.fileName is not empty %}
    {% if show_preview or show_remove_file %}
      <div class="form-group">
        {% if show_preview and preview_url %}
          <a href="{{ preview_url }}" class="btn btn-xs btn-default" target="_blank">
            <span class="fas fa-eye" aria-hidden="true"></span>
            {{ preview_label|trans|ucfirst }}
          </a>
        {% endif %}
        {% if show_remove_file %}
          {{ form_widget(form.remove) }}
        {% endif %}
      </div>
    {% endif %}
  {% endapply %}
{% endblock %}

{% block date_row -%}
  {%- if compound is defined and compound -%}
    {%- set element = 'fieldset' -%}
  {%- endif -%}
  {%- set widget_attr = {} -%}
  {%- if help is not empty -%}
    {%- set widget_attr = {attr: {'aria-describedby': id ~ "_help"}} -%}
  {%- endif -%}
  <{{ element|default('div') }} class="form-group">
  {{- form_label(form) -}}
  {{- form_widget(form, widget_attr) -}}
  </{{ element|default('div') }}>
{%- endblock date_row %}

{% block date_widget %}
  {% apply spaceless %}
    {% if widget == 'single_text' %}
      {% if datepicker %}
        {%- if not valid -%}
          {% set attr = attr|merge({class: (attr.class|default('') ~ ' is-invalid')|trim}) -%}
        {%- endif -%}
        {%- if help is not empty -%}
          {%- set widget_attr = {attr: {'aria-describedby': id ~ "_help"}} -%}
        {%- endif -%}

        <div class="input-group date" id="{{ form.vars.id }}" data-target-input="nearest" data-role="date-picker">
          <input
            type="text"
            class="form-control {{ attr.class|default('')|join(' ') }} datetimepicker-input"
            data-target="#{{ form.vars.id }}"
            data-toggle="datetimepicker"
            value="{{ value }}"
            {% if minimum_date %}data-min-date="{{ minimum_date }}"{% endif %}
            {% if maximum_date %}data-max-date="{{ maximum_date }}"{% endif %}
            {{ block('widget_attributes') }}
            {% if read_only is defined and read_only %} readonly="readonly"{% endif %}
            {% if disabled %} disabled="disabled"{% endif %}
            {% if required %} required="required"{% endif %}
          >
          <div class="input-group-append" data-target="#{{ form.vars.id }}" data-toggle="datetimepicker">
            <div class="input-group-text">
              <i class="fas fa-calendar"></i>
            </div>
          </div>
          {{- form_errors(form) -}}
        </div>
        {{- form_help(form) -}}
      {% else %}
        {{ block('form_widget_simple') }}
      {% endif %}
    {% else %}
      {% if dont_render_row is not defined or not dont_render_row %}
        <div class="row date-widget">
      {% endif %}
      {% set attr = attr|merge({'class': attr.class|default('inline')}) %}
      {% set year_widget = form_widget(form.year, {'attr': {'class': attr.widget_class|default('') ~ 'year',}, 'horizontal_input_wrapper_class': horizontal_input_wrapper_class|default('col-sm-3')}) %}
      {% set month_widget = form_widget(form.month, {'attr': {'class': attr.widget_class|default('') ~ 'month'}, 'horizontal_input_wrapper_class': horizontal_input_wrapper_class|default('col-sm-3')}) %}
      {% set day_widget = form_widget(form.day, {'attr': {'class': attr.widget_class|default('') ~ 'day'}, 'horizontal_input_wrapper_class': horizontal_input_wrapper_class|default('col-sm-3')}) %}
      <div class="col-md-2">{{ day_widget|raw }}</div>
      <span class="pull-left date-separator">{{ divider }}</span>
      <div class="col-md-2">{{ month_widget|raw }}</div>
      <span class="pull-left date-separator">{{ divider }}</span>
      <div class="col-md-2">{{ year_widget|raw }}</div>
      {% if dont_render_row is not defined or not dont_render_row %}
        </div>
      {% endif %}
    {% endif %}
    {% if helper_text %}
      {{ block('helper_text') }}
    {% endif %}
  {% endapply %}
{% endblock date_widget %}

{% block time_row -%}
  {%- if compound is defined and compound -%}
    {%- set element = 'fieldset' -%}
  {%- endif -%}
  {%- set widget_attr = {} -%}
  {%- if help is not empty -%}
    {%- set widget_attr = {attr: {'aria-describedby': id ~ "_help"}} -%}
  {%- endif -%}
  <{{ element|default('div') }} class="form-group">
  {{- form_label(form) -}}
  {{- form_widget(form, widget_attr) -}}
  </{{ element|default('div') }}>
{%- endblock time_row %}

{% block time_widget %}
  {% apply spaceless %}
    {% if widget == 'single_text' %}
      {% if timepicker is defined %}
        {%- if not valid -%}
          {% set attr = attr|merge({class: (attr.class|default('') ~ ' is-invalid')|trim}) -%}
        {%- endif -%}
        {%- if help is not empty -%}
          {%- set widget_attr = {attr: {'aria-describedby': id ~ "_help"}} -%}
        {%- endif -%}
        <div class="input-group date" id="{{ form.vars.id }}" data-target-input="nearest" data-role="time-picker">
          <input
            type="text"
            class="form-control {{ attr.class|default('')|join(' ') }} datetimepicker-input"
            data-target="#{{ form.vars.id }}"
            data-toggle="datetimepicker"
            value="{{ value }}"
            {{ block('widget_attributes') }}
            {% if read_only is defined and read_only %} readonly="readonly"{% endif %}
            {% if disabled %} disabled="disabled"{% endif %}
            {% if required %} required="required"{% endif %}
          >
          <div class="input-group-append" data-target="#{{ form.vars.id }}" data-toggle="datetimepicker">
            <div class="input-group-text">
              <i class="fas fa-clock"></i>
            </div>
          </div>
          {{- form_errors(form) -}}
        </div>
        {{- form_help(form) -}}
      {% else %}
        {{ block('form_widget_simple') }}
      {% endif %}
    {% else %}
      {% set attr = attr|merge({'class': attr.class|default('')}) %}
      {% apply spaceless %}
        {% if dont_render_row is not defined or not dont_render_row %}
          <div class="row time-widget">
        {% endif %}
        <div class="col-md-2">
          {{ form_widget(form.hour, {'attr': {'size': '1'}, 'horizontal_input_wrapper_class': horizontal_input_wrapper_class|default('col-sm-2')}) }}
        </div>
        <span class='pull-left date-separator'>:</span>
        <div class="col-md-2">
          {{ form_widget(form.minute, {'attr': {'size': '1'}, 'horizontal_input_wrapper_class': horizontal_input_wrapper_class|default('col-sm-2')}) }}
        </div>
        {% if with_seconds %}
          <span class='pull-left date-separator'>:</span>
          <div class="col-md-2">
            {{ form_widget(form.second, {'attr': {'size': '1'}, 'horizontal_input_wrapper_class': horizontal_input_wrapper_class|default('col-sm-2')}) }}
          </div>
        {% endif %}
        {% if dont_render_row is not defined or not dont_render_row %}
          </div>
        {% endif %}
      {% endapply %}
    {% endif %}
    {% if helper_text %}
      {{ block('helper_text') }}
    {% endif %}
  {% endapply %}
{% endblock time_widget %}

{% block datetime_row -%}
  {%- if compound is defined and compound -%}
    {%- set element = 'fieldset' -%}
  {%- endif -%}
  {%- set widget_attr = {} -%}
  {%- if help is not empty -%}
    {%- set widget_attr = {attr: {'aria-describedby': id ~ "_help"}} -%}
  {%- endif -%}
  <{{ element|default('div') }} class="form-group">
  {{- form_label(form) -}}
  {{- form_widget(form, widget_attr) -}}
  </{{ element|default('div') }}>
{%- endblock datetime_row %}

{% block datetime_widget %}
  {% apply spaceless %}
    {% if widget == 'single_text' %}
      {% if datetimepicker is defined %}
        {%- if not valid -%}
          {% set attr = attr|merge({class: (attr.class|default('') ~ ' is-invalid')|trim}) -%}
        {%- endif -%}
        {%- if help is not empty -%}
          {%- set widget_attr = {attr: {'aria-describedby': id ~ "_help"}} -%}
        {%- endif -%}
        <div class="input-group date" id="{{ form.vars.id }}" data-target-input="nearest" data-role="date-time-picker">
          <input
            type="text"
            class="form-control {{ attr.class|default('')|join(' ') }} datetimepicker-input"
            data-target="#{{ form.vars.id }}"
            data-toggle="datetimepicker"
            value="{{ value }}"
            {% if minimum_date %}data-min-date="{{ minimum_date }}"{% endif %}
            {% if maximum_date %}data-max-date="{{ maximum_date }}"{% endif %}
            {{ block('widget_attributes') }}
            {% if read_only is defined and read_only %} readonly="readonly"{% endif %}
            {% if disabled %} disabled="disabled"{% endif %}
            {% if required %} required="required"{% endif %}
          >
          <div class="input-group-append" data-target="#{{ form.vars.id }}" data-toggle="datetimepicker">
            <div class="input-group-text">
              <i class="fas fa-calendar"></i>
            </div>
          </div>
          {{- form_errors(form) -}}
        </div>
        {{- form_help(form) -}}
      {% else %}
        {{ block('form_widget_simple') }}
      {% endif %}
    {% else %}
      {% set attr = attr|merge({'class': attr.class|default('row datetime-widget')}) %}
      <div {{ block('widget_container_attributes') }}>
        {{ form_errors(form.date) }}
        {{ form_errors(form.time) }}
        <div class="col">
          {{ form_widget(form.date, {'dont_render_row': true, 'attr': {'class': attr.widget_class|default('')}, 'horizontal_input_wrapper_class': horizontal_input_wrapper_class|default('col-sm-3')}) }}
        </div>
        <div class="col">
          {{ form_widget(form.time, {'dont_render_row': true, 'attr': {'class': attr.widget_class|default('')}, 'horizontal_input_wrapper_class': horizontal_input_wrapper_class|default('col-sm-2')}) }}
        </div>
      </div>
    {% endif %}
    {% if helper_text %}
      {{ block('helper_text') }}
    {% endif %}
  {% endapply %}
{% endblock datetime_widget %}

{% block helper_text -%}
  <small class="form-text text-muted">
    {{ helper_text }}
  </small>
{%- endblock %}

{% block form_row -%}
  {%- if compound is defined and compound -%}
    {%- set element = 'fieldset' -%}
  {%- endif -%}
  {%- set widget_attr = {} -%}
  {%- if help is not empty -%}
    {%- set widget_attr = {attr: {'aria-describedby': id ~ "_help"}} -%}
  {%- endif -%}
  <{{ element|default('div') }} class="form-group">
  {{- form_label(form) -}}
  {{- form_widget(form, widget_attr) -}}
  {{- form_errors(form) -}}
  {{- form_help(form) -}}
  </{{ element|default('div') }}>
{%- endblock form_row %}

{% block select_2_errors %}
  {% if errors|length > 0 -%}
    {%- for error in errors -%}
      <div class="invalid-feedback d-block">{{ error.message }}</div>
    {%- endfor -%}
  {%- endif %}
{% endblock select_2_errors %}

{% block select_2_widget %}
  <select
    name="{{ full_name }}"
    id="{{ id }}"
    {% set attr = attr|merge({'class': attr.class|default('select2')}) %}
    {{ form.vars.multiple ? 'multiple' : '' }}
    {{ block('widget_attributes') }}
  >
    {% if value is not empty %}

      {% if select2_value is iterable %}
        {% for key, value in select2_value %}
          <option value="{{ key }}" selected="selected">{{ value }}</option>
        {% endfor %}
      {% else %}
        <option value="{{ value }}" selected="selected">{{ select2_value }}</option>
      {% endif %}

    {% endif %}
  </select>
{% endblock %}<|MERGE_RESOLUTION|>--- conflicted
+++ resolved
@@ -41,19 +41,12 @@
     {% set attr = attr|merge({'data-role': 'collection'}) %}
 
     <div
-<<<<<<< HEAD
       {{ block('widget_container_attributes') }}
       {% if prototype is defined %}
-        data-prototype="{{ formMacros.renderCollectionItem(prototype, allow_delete)|e('html_attr') }}"
-      {% endif %}
-      class="card bg-light">
-=======
-        {{ block('widget_container_attributes') }}
-        {% if prototype is defined %}
-          data-prototype="{{ formMacros.renderCollectionItem(prototype, allow_delete, allow_drag_and_drop)|e('html_attr') }}"
-        {% endif %}
-        class="card bg-light">
->>>>>>> b92069da
+        data-prototype="{{ formMacros.renderCollectionItem(prototype, allow_delete, allow_drag_and_drop)|e('html_attr') }}"
+      {% endif %}
+      class="card bg-light"
+    >
       <div class="card-body">
         {{ block('collection_rows') }}
         {{ form_rest(form) }}
@@ -96,15 +89,12 @@
             </button>
           </div>
         {% endif %}
-<<<<<<< HEAD
-        <i class="fas fa-bars btn btn-default collection-item-drag-and-drop"
-           title="{{ 'forms.buttons.changeOrder'|trans|ucfirst }}" data-role="collection-item-change-order"></i>
-=======
-
         {% if allow_drag_and_drop is defined and allow_drag_and_drop %}
-          <i class="fas fa-bars btn btn-default collection-item-drag-and-drop" title="{{ 'forms.buttons.changeOrder'|trans|ucfirst }}" data-role="collection-item-change-order"></i>
-        {% endif %}
->>>>>>> b92069da
+          <i class="fas fa-bars btn btn-default collection-item-drag-and-drop"
+             title="{{ 'forms.buttons.changeOrder'|trans|ucfirst }}"
+             data-role="collection-item-change-order"
+          ></i>
+        {% endif %}
         {{ form_row(item) }}
       </div>
     </div>
